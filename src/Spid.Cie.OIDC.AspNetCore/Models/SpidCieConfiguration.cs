--- conflicted
+++ resolved
@@ -4,11 +4,7 @@
 namespace Spid.Cie.OIDC.AspNetCore.Models;
 
 [ExcludeFromCodeCoverage]
-<<<<<<< HEAD
 public sealed class SpidCieConfiguration
-=======
-sealed class SpidCieConfiguration
->>>>>>> 0cead51c
 {
     public bool RequestRefreshToken { get; set; } = false;
 
